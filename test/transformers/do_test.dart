--- conflicted
+++ resolved
@@ -146,11 +146,7 @@
         actual.add(notification);
 
         if (notification.isOnError) {
-<<<<<<< HEAD
-          stacktrace = notification.errorAndStackTrace!.stackTrace;
-=======
           stacktrace = notification.errorAndStackTrace?.stackTrace;
->>>>>>> 8f400da5
         }
       });
 
@@ -160,11 +156,7 @@
       await expectLater(actual, [
         Notification.onData(1),
         Notification<int>.onError(exception, stacktrace),
-<<<<<<< HEAD
         Notification<int>.onDone()
-=======
-        Notification<int>.onDone(),
->>>>>>> 8f400da5
       ]);
     });
 
@@ -307,15 +299,10 @@
               .listen(null)
                 ..cancel();
         },
-<<<<<<< HEAD
-        expectAsync2((Object e, [StackTrace? s]) => expect(e, isException),
-            count: 2),
-=======
         expectAsync2(
           (Object e, StackTrace s) => expect(e, isException),
           count: 2,
         ),
->>>>>>> 8f400da5
       );
 
       Stream.value(1)
