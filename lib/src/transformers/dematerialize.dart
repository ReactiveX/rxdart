import 'dart:async';

import 'package:rxdart/src/utils/notification.dart';

class _DematerializeStreamSink<S> implements EventSink<Notification<S>> {
  final EventSink<S> _outputSink;

  _DematerializeStreamSink(this._outputSink);

  @override
  void add(Notification<S> data) {
    if (data.isOnData) {
      _outputSink.add(data.value!);
    } else if (data.isOnDone) {
      _outputSink.close();
    } else if (data.isOnError) {
<<<<<<< HEAD
      final errorAndStackTrace = data.errorAndStackTrace!;
      _outputSink.addError(
        errorAndStackTrace.error,
        errorAndStackTrace.stackTrace,
=======
      _outputSink.addError(
        data.errorAndStackTrace.error,
        data.errorAndStackTrace.stackTrace,
>>>>>>> 8f400da5
      );
    }
  }

  @override
  void addError(e, [st]) => _outputSink.addError(e, st);

  @override
  void close() => _outputSink.close();
}

/// Converts the onData, onDone, and onError [Notification] objects from a
/// materialized stream into normal onData, onDone, and onError events.
///
/// When a stream has been materialized, it emits onData, onDone, and onError
/// events as [Notification] objects. Dematerialize simply reverses this by
/// transforming [Notification] objects back to a normal stream of events.
///
/// ### Example
///
///     Stream<Notification<int>>
///         .fromIterable([Notification.onData(1), Notification.onDone()])
///         .transform(DematerializeStreamTransformer())
///         .listen((i) => print(i)); // Prints 1
///
/// ### Error example
///
///     Stream<Notification<int>>
///         .fromIterable([Notification.onError(Exception(), null)])
///         .transform(DematerializeStreamTransformer())
///         .listen(null, onError: (e, s) { print(e) }); // Prints Exception
class DematerializeStreamTransformer<S>
    extends StreamTransformerBase<Notification<S>, S> {
  /// Constructs a [StreamTransformer] which converts the onData, onDone, and
  /// onError [Notification] objects from a materialized stream into normal
  /// onData, onDone, and onError events.
  DematerializeStreamTransformer();

  @override
  Stream<S> bind(Stream<Notification<S>> stream) =>
      Stream.eventTransformed(stream, (sink) => _DematerializeStreamSink(sink));
}

/// Converts the onData, onDone, and onError [Notification]s from a
/// materialized stream into normal onData, onDone, and onError events.
extension DematerializeExtension<T> on Stream<Notification<T>> {
  /// Converts the onData, onDone, and onError [Notification] objects from a
  /// materialized stream into normal onData, onDone, and onError events.
  ///
  /// When a stream has been materialized, it emits onData, onDone, and onError
  /// events as [Notification] objects. Dematerialize simply reverses this by
  /// transforming [Notification] objects back to a normal stream of events.
  ///
  /// ### Example
  ///
  ///     Stream<Notification<int>>
  ///         .fromIterable([Notification.onData(1), Notification.onDone()])
  ///         .dematerialize()
  ///         .listen((i) => print(i)); // Prints 1
  ///
  /// ### Error example
  ///
  ///     Stream<Notification<int>>
  ///         .fromIterable([Notification.onError(Exception(), null)])
  ///         .dematerialize()
  ///         .listen(null, onError: (e, s) { print(e) }); // Prints Exception
  Stream<T> dematerialize() => transform(DematerializeStreamTransformer<T>());
}<|MERGE_RESOLUTION|>--- conflicted
+++ resolved
@@ -10,20 +10,14 @@
   @override
   void add(Notification<S> data) {
     if (data.isOnData) {
-      _outputSink.add(data.value!);
+      _outputSink.add(data.requiredData);
     } else if (data.isOnDone) {
       _outputSink.close();
     } else if (data.isOnError) {
-<<<<<<< HEAD
       final errorAndStackTrace = data.errorAndStackTrace!;
       _outputSink.addError(
         errorAndStackTrace.error,
         errorAndStackTrace.stackTrace,
-=======
-      _outputSink.addError(
-        data.errorAndStackTrace.error,
-        data.errorAndStackTrace.stackTrace,
->>>>>>> 8f400da5
       );
     }
   }
