import 'dart:async';
import 'dart:collection';

import 'package:rxdart/src/utils/forwarding_sink.dart';
import 'package:rxdart/src/utils/forwarding_stream.dart';

/// The strategy that is used to determine how and when a new window is created.
enum WindowStrategy {
  /// cancels the open window (if any) and immediately opens a fresh one.
  everyEvent,

  /// waits until the current open window completes, then when the
  /// source [Stream] emits a next event, it opens a new window.
  eventAfterLastWindow,

  /// opens a recurring window right after the very first event on
  /// the source [Stream] is emitted.
  firstEventOnly,

  /// does not open any windows, rather all events are buffered and emitted
  /// whenever the handler triggers, after this trigger, the buffer is cleared.
  onHandler
}

class _BackpressureStreamSink<S, T> implements ForwardingSink<S, T> {
  final WindowStrategy _strategy;
  final Stream<dynamic> Function(S event)? _windowStreamFactory;
  final T Function(S event)? _onWindowStart;
  final T Function(List<S> queue)? _onWindowEnd;
  final int _startBufferEvery;
  final bool Function(List<S> queue)? _closeWindowWhen;
  final bool _ignoreEmptyWindows;
  final bool _dispatchOnClose;
  final Queue<S> queue = DoubleLinkedQueue<S>();
  final int? maxLengthQueue;
  var skip = 0;
  var _hasData = false;
  var _mainClosed = false;
  StreamSubscription<dynamic>? _windowSubscription;

  _BackpressureStreamSink(
    this._strategy,
    this._windowStreamFactory,
    this._onWindowStart,
    this._onWindowEnd,
    this._startBufferEvery,
    this._closeWindowWhen,
    this._ignoreEmptyWindows,
    this._dispatchOnClose,
    this.maxLengthQueue,
  );

  @override
  void add(EventSink<T> sink, S data) {
    _hasData = true;
    maybeCreateWindow(data, sink);

    if (skip == 0) {
      queue.add(data);

      if (maxLengthQueue != null && queue.length > maxLengthQueue!) {
        queue.removeFirstElements(queue.length - maxLengthQueue!);
      }
    }

    if (skip > 0) {
      skip--;
    }

    maybeCloseWindow(sink);
  }

  @override
  void addError(EventSink<T> sink, Object e, [StackTrace? st]) =>
      sink.addError(e, st);

  @override
  void close(EventSink<T> sink) {
    _mainClosed = true;

    if (_strategy == WindowStrategy.eventAfterLastWindow) {
      return;
    }

    // treat the final event as a Window that opens
    // and immediately closes again
    if (_dispatchOnClose && queue.isNotEmpty) {
      resolveWindowStart(queue.last, sink);
    }

    resolveWindowEnd(sink, true);

    queue.clear();

    _windowSubscription?.cancel();
    sink.close();
  }

  @override
  FutureOr onCancel(EventSink<T> sink) => _windowSubscription?.cancel();

  @override
  void onListen(EventSink<T> sink) {}

  @override
  void onPause(EventSink<T> sink) => _windowSubscription?.pause();

  @override
  void onResume(EventSink<T> sink) => _windowSubscription?.resume();

  void maybeCreateWindow(S event, EventSink<T> sink) {
    switch (_strategy) {
      // for example throttle
      case WindowStrategy.eventAfterLastWindow:
        if (_windowSubscription != null) return;

        _windowSubscription = singleWindow(event, sink);

        resolveWindowStart(event, sink);

        break;
      // for example scan
      case WindowStrategy.firstEventOnly:
        if (_windowSubscription != null) return;

        _windowSubscription = multiWindow(event, sink);

        resolveWindowStart(event, sink);

        break;
      // for example debounce
      case WindowStrategy.everyEvent:
        _windowSubscription?.cancel();

        _windowSubscription = singleWindow(event, sink);

        resolveWindowStart(event, sink);

        break;
      case WindowStrategy.onHandler:
        break;
    }
  }

  void maybeCloseWindow(EventSink<T> sink) {
    if (_closeWindowWhen != null && _closeWindowWhen!(unmodifiableQueue)) {
      resolveWindowEnd(sink);
    }
  }

  StreamSubscription<dynamic> singleWindow(S event, EventSink<T> sink) =>
      buildStream(event, sink).take(1).listen(
            null,
            onError: sink.addError,
            onDone: () => resolveWindowEnd(sink, _mainClosed),
          );

  // opens a new Window which is kept open until the main Stream
  // closes.
  StreamSubscription<dynamic> multiWindow(S event, EventSink<T> sink) =>
      buildStream(event, sink).listen(
        (dynamic _) => resolveWindowEnd(sink),
        onError: sink.addError,
        onDone: () => resolveWindowEnd(sink),
      );

  Stream<dynamic> buildStream(S event, EventSink<T> sink) {
    Stream stream;

    _windowSubscription?.cancel();

    stream = _windowStreamFactory!(event);

    return stream;
  }

  void resolveWindowStart(S event, EventSink<T> sink) {
    if (_onWindowStart != null) {
      sink.add(_onWindowStart!(event));
    }
  }

  void resolveWindowEnd(EventSink<T> sink, [bool isControllerClosing = false]) {
    if (isControllerClosing &&
        _strategy == WindowStrategy.eventAfterLastWindow) {
<<<<<<< HEAD
      if (_hasData && queue.length > 1 && _onWindowEnd != null) {
        sink.add(_onWindowEnd!(unmodifiableQueue));
=======
      if (_dispatchOnClose &&
          _hasData &&
          queue.length > 1 &&
          _onWindowEnd != null) {
        sink.add(_onWindowEnd(unmodifiableQueue));
>>>>>>> 0fa8a490
      }

      queue.clear();
      _windowSubscription?.cancel();
      _windowSubscription = null;

      sink.close();
      return;
    }

    if (isControllerClosing ||
        _strategy == WindowStrategy.eventAfterLastWindow ||
        _strategy == WindowStrategy.everyEvent) {
      _windowSubscription?.cancel();
      _windowSubscription = null;
    }

    if (isControllerClosing && !_dispatchOnClose) {
      return;
    }

    if (_hasData && (queue.isNotEmpty || !_ignoreEmptyWindows)) {
      if (_onWindowEnd != null) {
        sink.add(_onWindowEnd!(unmodifiableQueue));
      }

      // prepare the buffer for the next window.
      // by default, this is just a cleared buffer
      if (!isControllerClosing && _startBufferEvery > 0) {
        skip = _startBufferEvery > queue.length
            ? _startBufferEvery - queue.length
            : 0;

        // ...unless startBufferEvery is provided.
        // here we backtrack to the first event of the last buffer
        // and count forward using startBufferEvery until we reach
        // the next event.
        //
        // if the next event is found inside the current buffer,
        // then this event and any later events in the buffer
        // become the starting values of the next buffer.
        // if the next event is not yet available, then a skip
        // count is calculated.
        // this count will skip the next Future n-events.
        // when skip is reset to 0, then we start adding events
        // again into the new buffer.
        //
        // example:
        // startBufferEvery = 2
        // last buffer: [0, 1, 2, 3, 4]
        // 0 is the first event,
        // 2 is the n-th event
        // new buffer starts with [2, 3, 4]
        //
        // example:
        // startBufferEvery = 3
        // last buffer: [0, 1]
        // 0 is the first event,
        // the n-the event is not yet dispatched at this point
        // skip becomes 1
        // event 2 is skipped, skip becomes 0
        // event 3 is now added to the buffer
        if (_startBufferEvery < queue.length) {
          queue.removeFirstElements(_startBufferEvery);
        } else {
          queue.clear();
        }
      } else {
        queue.clear();
      }
    }
  }

  List<S> get unmodifiableQueue => List<S>.unmodifiable(queue);
}

/// A highly customizable [StreamTransformer] which can be configured
/// to serve any of the common rx backpressure operators.
///
/// The [StreamTransformer] works by creating windows, during which it
/// buffers events to a [Queue].
///
/// The [StreamTransformer] works by creating windows, during which it
/// buffers events to a [Queue]. It uses a  [WindowStrategy] to determine
/// how and when a new window is created.
///
/// onWindowStart and onWindowEnd are handlers that fire when a window
/// opens and closes, right before emitting the transformed event.
///
/// startBufferEvery allows to skip events coming from the source [Stream].
///
/// ignoreEmptyWindows can be set to true, to allow events to be emitted
/// at the end of a window, even if the current buffer is empty.
/// If the buffer is empty, then an empty [List] will be emitted.
/// If false, then nothing is emitted on an empty buffer.
///
/// dispatchOnClose will cause the remaining values in the buffer to be
/// emitted when the source [Stream] closes.
/// When false, the remaining buffer is discarded on close.
class BackpressureStreamTransformer<S, T> extends StreamTransformerBase<S, T> {
  /// Determines how the window is created
  final WindowStrategy strategy;

  /// Factory method used to create the [Stream] which will be buffered
  final Stream<dynamic> Function(S event)? windowStreamFactory;

  /// Handler which fires when the window opens
  final T Function(S event)? onWindowStart;

  /// Handler which fires when the window closes
  final T Function(List<S> queue)? onWindowEnd;

  /// Maximum length of the buffer.
  /// Specify this value to avoid running out of memory when adding too many events to the buffer.
  /// If it's `null`, maximum length of the buffer is unlimited.
  final int? maxLengthQueue;

  /// Used to skip an amount of events
  final int startBufferEvery;

  /// Predicate which determines when the current window should close
  final bool Function(List<S> queue)? closeWindowWhen;

  /// Toggle to prevent, or allow windows that contain
  /// no events to be dispatched
  final bool ignoreEmptyWindows;

  /// Toggle to prevent, or allow the final set of events to be dispatched
  /// when the source [Stream] closes
  final bool dispatchOnClose;

  /// Constructs a [StreamTransformer] which buffers events emitted by the
  /// [Stream] that is created by [windowStreamFactory].
  ///
  /// Use the various optional parameters to precisely determine how and when
  /// this buffer should be created.
  ///
  /// For more info on the parameters, see [BackpressureStreamTransformer],
  /// or see the various back pressure [StreamTransformer]s for examples.
  BackpressureStreamTransformer(
    this.strategy,
    this.windowStreamFactory, {
    this.onWindowStart,
    this.onWindowEnd,
    this.startBufferEvery = 0,
    this.closeWindowWhen,
    this.ignoreEmptyWindows = true,
    this.dispatchOnClose = true,
    this.maxLengthQueue,
  });

  @override
  Stream<T> bind(Stream<S> stream) {
    final sink = _BackpressureStreamSink(
      strategy,
      windowStreamFactory,
      onWindowStart,
      onWindowEnd,
      startBufferEvery,
      closeWindowWhen,
      ignoreEmptyWindows,
      dispatchOnClose,
      maxLengthQueue,
    );
    return forwardStream(stream, sink);
  }
}

extension _RemoveFirstNQueueExtension<T> on Queue<T> {
  /// Removes the first [count] elements of this queue.
  void removeFirstElements(int count) {
    for (var i = 0; i < count; i++) {
      removeFirst();
    }
  }
}<|MERGE_RESOLUTION|>--- conflicted
+++ resolved
@@ -183,16 +183,11 @@
   void resolveWindowEnd(EventSink<T> sink, [bool isControllerClosing = false]) {
     if (isControllerClosing &&
         _strategy == WindowStrategy.eventAfterLastWindow) {
-<<<<<<< HEAD
-      if (_hasData && queue.length > 1 && _onWindowEnd != null) {
-        sink.add(_onWindowEnd!(unmodifiableQueue));
-=======
       if (_dispatchOnClose &&
           _hasData &&
           queue.length > 1 &&
           _onWindowEnd != null) {
-        sink.add(_onWindowEnd(unmodifiableQueue));
->>>>>>> 0fa8a490
+        sink.add(_onWindowEnd!(unmodifiableQueue));
       }
 
       queue.clear();
