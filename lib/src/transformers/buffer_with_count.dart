--- conflicted
+++ resolved
@@ -1,14 +1,12 @@
 import 'dart:async';
 
-<<<<<<< HEAD
-/// Deprecated: Use BufferCountStreamTransformer
-///
-=======
 import 'package:rxdart/src/schedulers/async_scheduler.dart';
 
 import 'package:rxdart/src/transformers/buffer.dart';
 
->>>>>>> d01d027c
+
+/// Deprecated: Use BufferCountStreamTransformer
+///
 /// Creates an Observable where each item is a list containing the items
 /// from the source sequence, in batches of count.
 ///
