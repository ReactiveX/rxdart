import 'dart:async';

import 'package:rxdart/src/utils/notification.dart';

typedef void VoidFunc();
typedef Future<dynamic> FutureFunc();

/// Invokes the given callback at the corresponding point the the stream
/// lifecycle. For example, if you pass in an onDone callback, it will
/// be invoked when the stream finishes emitting items.
///
/// This transformer can be used for debugging, logging, etc. by intercepting
/// the stream at different points to run arbitrary actions.
///
/// It is possible to hook onto the following parts of the stream lifecycle:
///
///   - onCancel
///   - onData
///   - onDone
///   - onError
///   - onListen
///   - onPause
///   - onResume
///
/// In addition, the `onEach` argument is called at `onData`, `onDone`, and
/// `onError` with a [Notification] passed in. The [Notification] argument
/// contains the [Kind] of event (OnData, OnDone, OnError), and the item or
/// error that was emitted. In the case of onDone, no data is emitted as part
/// of the [Notification].
///
/// If no callbacks are passed in, a runtime error will be thrown in dev mode
/// in order to "fail fast" and alert the developer that the transformer should
/// be used or safely removed.
///
/// Additionally, it is possible to cancel the stream when an error is emited by
/// calling [onErrorCancel]
///
/// ### Example
///
///     new Stream.fromIterable([1])
///         .transform(new DoStreamTransformer(
///           onData: print,
///           onError: (e, s) => print("Oh no!"),
///           onDone: () => print("Done")))
///         .listen(null); // Prints: 1, "Done"
class DoStreamTransformer<T> extends StreamTransformerBase<T, T> {
  final StreamTransformer<T, T> transformer;

  DoStreamTransformer(
      {void onCancel(),
        void onData(T event),
        void onDone(),
        void onEach(Notification<T> notification),
        Function onError,
        void onListen(),
        void onPause(Future<dynamic> resumeSignal),
        void onResume(),
        bool onErrorCancel})
      : transformer = _buildTransformer(
      onCancel: onCancel,
      onData: onData,
      onDone: onDone,
      onEach: onEach,
      onError: onError,
      onListen: onListen,
      onPause: onPause,
      onResume: onResume,
      onErrorCancel : onErrorCancel);

  @override
  Stream<T> bind(Stream<T> stream) => transformer.bind(stream);

  static StreamTransformer<T, T> _buildTransformer<T>(
<<<<<<< HEAD
      {void onCancel(),
        void onData(T event),
        void onDone(),
        void onEach(Notification<T> notification),
        Function onError,
        void onListen(),
        void onPause(Future<dynamic> resumeSignal),
        void onResume(),
        bool onErrorCancel}) {
=======
      {dynamic onCancel(),
      void onData(T event),
      void onDone(),
      void onEach(Notification<T> notification),
      Function onError,
      void onListen(),
      void onPause(Future<dynamic> resumeSignal),
      void onResume()}) {
>>>>>>> 9d4a8583
    if (onCancel == null &&
        onData == null &&
        onDone == null &&
        onEach == null &&
        onError == null &&
        onListen == null &&
        onPause == null &&
        onResume == null
        && onErrorCancel == null) {
      throw new ArgumentError("Must provide at least one handler");
    }

    final subscriptions = <Stream<dynamic>, StreamSubscription<dynamic>>{};

    return new StreamTransformer<T, T>((Stream<T> input, bool cancelOnError) {
      StreamController<T> controller;
      final VoidFunc onListenLocal = () {
        if (onListen != null) {
          try {
            onListen();
          } catch (e, s) {
            controller.addError(e, s);
          }
        }
        subscriptions.putIfAbsent(
          input,
              () {
            return input.listen(
                  (T value) {
                if (onData != null) {
                  try {
                    onData(value);
                  } catch (e, s) {
                    controller.addError(e, s);
                  }
                }
                if (onEach != null) {
                  try {
                    onEach(new Notification<T>.onData(value));
                  } catch (e, s) {
                    controller.addError(e, s);
                  }
                }
                controller.add(value);
              },
              onError: (dynamic e, StackTrace s) {
                if (onError != null) {
                  try {
                    onError(e, s);
                  } catch (e2, s2) {
                    controller.addError(e2, s2);
                  }
                }
                if (onEach != null) {
                  try {
                    onEach(new Notification<T>.onError(e, s));
                  } catch (e, s) {
                    controller.addError(e, s);
                  }
                }
                controller.addError(e, s);
              },
              onDone: () {
                if (onDone != null) {
                  try {
                    onDone();
                  } catch (e, s) {
                    controller.addError(e, s);
                  }
                }
                if (onEach != null) {
                  try {
                    onEach(new Notification<T>.onDone());
                  } catch (e, s) {
                    controller.addError(e, s);
                  }
                }
                controller.close();
              },
              cancelOnError: onErrorCancel ?? false,
            );
          },
        );
      };
      final FutureFunc onCancelLocal = () {
        dynamic onCancelResult;

        if (onCancel != null) {
          try {
            onCancelResult = onCancel();
          } catch (e, s) {
            if (!controller.isClosed) {
              controller.addError(e, s);
            } else {
              Zone.current.handleUncaughtError(e, s);
            }
          }
        }
        final cancelResultFuture = onCancelResult is Future
            ? onCancelResult
            : new Future<dynamic>.value(onCancelResult);
        final cancelFuture =
            subscriptions[input].cancel() ?? new Future<dynamic>.value();

        return Future.wait<dynamic>([cancelFuture, cancelResultFuture])
            .whenComplete(() => subscriptions.remove(input));
      };

      if (input.isBroadcast) {
        controller = new StreamController<T>.broadcast(
          sync: true,
          onListen: onListenLocal,
          onCancel: onCancelLocal,
        );
      } else {
        controller = new StreamController<T>(
          sync: true,
          onListen: onListenLocal,
          onCancel: onCancelLocal,
          onPause: ([Future<dynamic> resumeSignal]) {
            if (onPause != null) {
              try {
                onPause(resumeSignal);
              } catch (e, s) {
                controller.addError(e, s);
              }
            }

            subscriptions[input].pause(resumeSignal);
          },
          onResume: () {
            if (onResume != null) {
              try {
                onResume();
              } catch (e, s) {
                controller.addError(e, s);
              }
            }

            subscriptions[input].resume();
          },
        );
      }

      return controller.stream.listen(null);
    });
  }
}<|MERGE_RESOLUTION|>--- conflicted
+++ resolved
@@ -71,7 +71,6 @@
   Stream<T> bind(Stream<T> stream) => transformer.bind(stream);
 
   static StreamTransformer<T, T> _buildTransformer<T>(
-<<<<<<< HEAD
       {void onCancel(),
         void onData(T event),
         void onDone(),
@@ -81,16 +80,6 @@
         void onPause(Future<dynamic> resumeSignal),
         void onResume(),
         bool onErrorCancel}) {
-=======
-      {dynamic onCancel(),
-      void onData(T event),
-      void onDone(),
-      void onEach(Notification<T> notification),
-      Function onError,
-      void onListen(),
-      void onPause(Future<dynamic> resumeSignal),
-      void onResume()}) {
->>>>>>> 9d4a8583
     if (onCancel == null &&
         onData == null &&
         onDone == null &&
