--- conflicted
+++ resolved
@@ -1,9 +1,7 @@
 name: rxdart
-<<<<<<< HEAD
-version: 0.21.0
-=======
+
 version: 0.20.0
->>>>>>> 9d4a8583
+
 authors:
 - Frank Pepermans <frank@igindo.com>
 - Brian Egan <brian@brianegan.com>
