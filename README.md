--- conflicted
+++ resolved
@@ -9,92 +9,9 @@
 RxDart is a reactive functional programming library for Google Dart, based on [ReactiveX](http://reactivex.io/).  
 Google Dart comes with a very decent [Streams](https://api.dartlang.org/stable/1.21.1/dart-async/Stream-class.html) API out-of-the-box; rather than attempting to provide an alternative to this API, RxDart adds functionality on top of it.
 
-<<<<<<< HEAD
 ## How To Use RxDart
 
 ### For Example: Reading the Konami Code 
-=======
-**Currently supported**
-```dart
- /// Use the observable method to wrap a Dart stream and add Rx operators to it
- Observable oStream = new Observable(myStream);
- 
- /// Below operators are now available, next to the original Stream ones (map, where, ...)
- oStream
-    .bufferWithCount
-    .debounce
-    .defaultIfEmpty
-    .flatMapLatest
-    .flatMap
-    .groupBy
-    .ignoreElements
-    .interval
-    .max
-    .min
-    .ofType
-    .onErrorResumeNext
-    .onErrorReturn
-    .repeat
-    .retry
-    .sample
-    .scan
-    .startWith
-    .startWithMany
-    .switchIfEmpty
-    .takeUntil
-    .timeInterval
-    .tap
-    .throttle
-    .windowWithCount
-    .withLatestFrom
-
- /// the following are contructors
- new Observable
-    .amb
-    .combineLatest (deprecated - see below)
-    .concat
-    .concatEager
-    .defer
-    .empty
-    .just
-    .merge
-    .zip (deprecated - see below)
-    
- /// To better support strong mode, combineLatest and zip
- /// have now been pulled apart into fixed-length constructors.
- /// These methods are available as static methods, since class
- /// factory methods don't support generic method types.
- Observable.tween
-
- Observable
-    .combineLatest2
-    .combineLatest3
-    .combineLatest4
-    .combineLatest5
-    .combineLatest6
-    .combineLatest7
-    .combineLatest8
-    .combineLatest9
- 
- Observable
-    .zip2
-    .zip3
-    .zip4
-    .zip5
-    .zip6
-    .zip7
-    .zip8
-    .zip9
-    
- /// BehaviourSubject and ReplaySubject are available
- /// The default StreamController functions as a PublishSubject
- 
- /// On listen, receive the last added event
- StreamController controllerA = new BehaviourSubject();
- /// On listen, receive all past events
- StreamController controllerB = new ReplaySubject();
-```
->>>>>>> 163e7ba3
 
 ```dart
 import 'package:rxdart/rxdart.dart';
@@ -165,7 +82,7 @@
 ###### Usage
 ```dart
 var myObservable = Observable.combineLatest3(
-    myFirstStream, 
+    myFirstStream, 
     mySecondStream, 
     myThirdStream, 
     (firstData, secondData, thirdData) => print(firstData + ' ' + secondData + ' ' + thirdData));
@@ -200,7 +117,7 @@
 ```Dart
 var myObservable = observable(myStream)
     .bufferWithCount(5)
-    .distinct()
+    .distinct()
 ```
 
 ### Objects
